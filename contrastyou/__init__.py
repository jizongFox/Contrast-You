--- conflicted
+++ resolved
@@ -119,13 +119,8 @@
     Path(str(save_dir), filename).touch()
 
 
-<<<<<<< HEAD
-# import numpy to avoid some errors
-import numpy as np  # noqa
-=======
 import numpy as np  # noqa
 
 __accounts = ["rrg-mpederso", ]
 if on_beluga():
     __accounts = ["rrg-ebrahimi", ]
->>>>>>> 736d112c

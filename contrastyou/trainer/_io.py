--- conflicted
+++ resolved
@@ -106,10 +106,7 @@
         if Path(path_, save_name).exists():
             all_save_names = sorted(Path(path_).glob("*.yaml"))
             save_name = f"{save_name.split('.')[0]}_{len(all_save_names)}.yaml"
-<<<<<<< HEAD
-=======
 
->>>>>>> 8f44bc7c
         yaml_write(config, str(path_), save_name=save_name)
 
     def state_dict(self, **kwargs) -> dict:

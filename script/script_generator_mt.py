--- conflicted
+++ resolved
@@ -22,11 +22,9 @@
 
         self.hook_config = yaml_load(os.path.join(CONFIG_PATH, "hooks", "mt.yaml"))
 
-<<<<<<< HEAD
-    def get_hook_params(self, weight, two_stage, disable_bn, num_teachers):
-=======
-    def get_hook_params(self, weight, two_stage, disable_bn, order_num):
->>>>>>> 60d51fd2
+
+    def get_hook_params(self, weight, two_stage, disable_bn, order_num, num_teachers):
+
         return {
             "Data": {"order_num": order_num},
             "MeanTeacherParameters":
@@ -109,11 +107,8 @@
                                                   max_epoch=max_epoch)
 
     jobs = script_generator.grid_search_on(seed=seed, two_stage=[True], disable_bn=False,
-<<<<<<< HEAD
-                                           weight=[0.001, 0.01, 0.1, 0.2, 0.5, 1, 5, 10, 20], num_teachers=[1, 2, 3, 4])
-=======
-                                           weight=[0.001, 0.01, 0.1, 0.2, 0.5, 1, 5, 10, 20], order_num=[0, 1, 2])
->>>>>>> 60d51fd2
+                                           weight=[0.001, 0.01, 0.1, 0.2, 0.5, 1, 5, 10, 20], num_teachers=[1, 2, 3, 4], order_num=[0, 1, 2])
+
 
     for j in jobs:
         submittor.submit(j, account=next(account), force_show=force_show, time=4)
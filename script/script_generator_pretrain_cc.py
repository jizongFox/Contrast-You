--- conflicted
+++ resolved
@@ -13,15 +13,12 @@
 
 parser = argparse.ArgumentParser(formatter_class=argparse.ArgumentDefaultsHelpFormatter)
 parser.add_argument("save_dir", type=str, help="save dir")
-<<<<<<< HEAD
-parser.add_argument("--data-name", type=str, choices=("acdc", "acdc_lv"), help="dataset_choice", required=True)
-=======
-parser.add_argument("--data-name", type=str, choices=("acdc", "acdc_lv", "acdc_rv", "prostate"), default="acdc",
+
+parser.add_argument("--data-name", type=str, choices=("acdc", "acdc_lv", "acdc_rv", "prostate"), required=True,
                     help="dataset_choice")
 parser.add_argument("--max-epoch", default=50, type=int, help="max epoch")
 parser.add_argument("--num-batches", default=300, type=int, help="number of batches")
 parser.add_argument("--seeds", type=int, nargs="+", default=[10, ], )
->>>>>>> 736d112c
 parser.add_argument("--force-show", action="store_true", help="showing script")
 args = parser.parse_args()
 
@@ -137,14 +134,9 @@
 
 def run_pretrain_ft(*, save_dir, random_seed: int = 10, max_epoch: int, num_batches: int, data_name: str = "acdc",
                     mi_weight, cc_weight, consistency_weight, padding: int,
-<<<<<<< HEAD
-                    lamda: float, power: float, head_type: str, num_subheads: int, num_clusters: int,
-                    adding_coordinates: str, image_diff: str, randomnize_checkpoint: str):
-=======
                     lamda: float, power: float, head_type: str, num_subheads: int, num_clusters: int, kernel_size: int,
-                    compact_weight: float, rr_weight: float, mi_symmetric: str, rr_symmetric: str
+                    compact_weight: float, rr_weight: float, mi_symmetric: str, rr_symmetric: str, randomnize_checkpoint: str
                     ):
->>>>>>> 736d112c
     data_opt = yaml_load(os.path.join(OPT_PATH, data_name + ".yaml"))
     labeled_scans = data_opt["labeled_ratios"][:-1]
     pretrain_save_dir = os.path.join(save_dir, "pretrain")
@@ -233,20 +225,9 @@
         data_name: str,
         mi_weights: Sequence[float], cc_weights: Sequence[float], consistency_weights: Sequence[float],
         paddings: Sequence[int], lamdas: Sequence[float], powers: Sequence[float], head_types=Sequence[str],
-<<<<<<< HEAD
-        num_subheads: Sequence[int], num_clusters: Sequence[int], adding_coordinates: Sequence[str],
-        image_diff: Sequence[str], randomnize_checkpoint: Sequence[str],
-        include_baseline=True, max_num: Optional[int] = 200,
-) -> Iterator[List[str]]:
-    param_generator = grid_search(max_num=max_num, mi_weight=mi_weights, cc_weight=cc_weights, random_seed=random_seeds,
-                                  consistency_weight=consistency_weights, padding=paddings, lamda=lamdas,
-                                  power=powers, head_type=head_types, num_subheads=num_subheads,
-                                  num_clusters=num_clusters, adding_coordinates=adding_coordinates,
-                                  image_diff=image_diff, randomnize_checkpoint=randomnize_checkpoint)
-=======
         num_subheads: Sequence[int], num_clusters: Sequence[int], kernel_size: Sequence[int],
         compact_weight: Sequence[float], rr_weight: Sequence[float], mi_symmetric: Sequence[str],
-        rr_symmetric: Sequence[str],
+        rr_symmetric: Sequence[str], randomnize_checkpoint: Sequence[str],
         include_baseline=True, max_num: Optional[int] = 200,
 ) -> Iterator[List[str]]:
     param_generator = grid_search(max_num=max_num, mi_weight=mi_weights, cc_weight=cc_weights,
@@ -254,8 +235,7 @@
                                   consistency_weight=consistency_weights, rr_weight=rr_weight, padding=paddings,
                                   lamda=lamdas, power=powers, head_type=head_types, num_subheads=num_subheads,
                                   kernel_size=kernel_size, mi_symmetric=mi_symmetric, rr_symmetric=rr_symmetric,
-                                  num_clusters=num_clusters, )
->>>>>>> 736d112c
+                                  num_clusters=num_clusters, randomnize_checkpoint=randomnize_checkpoint)
     for param in param_generator:
         random_seed = param.pop("random_seed")
         sp_str = get_hyper_param_string(**param)
@@ -359,14 +339,9 @@
     job_generator = run_pretrain_ft_with_grid_search(save_dir=os.path.join(save_dir, "pretrain"),
                                                      random_seeds=random_seeds, max_epoch=max_epoch,
                                                      num_batches=num_batches,
-<<<<<<< HEAD
-                                                     data_name=data_name, mi_weights=[1], cc_weights=[0, 0.4],
-                                                     consistency_weights=[0.2, 0],
-=======
                                                      data_name=data_name, mi_weights=(1,),
                                                      cc_weights=[0, 0.001, 0.01, 0.1],
                                                      consistency_weights=[0.01, 0.1, 0],
->>>>>>> 736d112c
                                                      include_baseline=True,
                                                      paddings=[0], lamdas=[2.5],
                                                      powers=[0.75, ],
@@ -374,15 +349,12 @@
                                                      num_subheads=(3,),
                                                      num_clusters=20,
                                                      max_num=500,
-<<<<<<< HEAD
-                                                     image_diff=["true"],
-                                                     randomnize_checkpoint=["true"]
-=======
                                                      kernel_size=5,
                                                      compact_weight=[0.0],
                                                      rr_weight=[0],
                                                      mi_symmetric=["true", "false"],
-                                                     rr_symmetric=["true"]
+                                                     rr_symmetric=["true"],
+                                                     randomnize_checkpoint=["true"]
                                                      )
     jobs = list(job_generator)
     logger.info(f"logging {len(jobs)} jobs")
@@ -408,7 +380,7 @@
                                                      rr_weight=[0],
                                                      mi_symmetric=["true", ],
                                                      rr_symmetric=["true", "false"]
->>>>>>> 736d112c
+
                                                      )
     jobs = list(job_generator)
     logger.info(f"logging {len(jobs)} jobs")
@@ -429,21 +401,12 @@
                                                          num_subheads=3,
                                                          num_clusters=[20],
                                                          max_num=500,
-<<<<<<< HEAD
                                                          image_diff=["true"]
-=======
-                                                         kernel_size=5,
-                                                         compact_weight=[0.0],
-                                                         rr_weight=[0, 0.1, 1],
-                                                         mi_symmetric=["true", "false"],
-                                                         rr_symmetric=["true", "false"]
->>>>>>> 736d112c
                                                          )
 
     jobs = list(job_generator)
     logger.info(f"logging {len(jobs)} jobs")
     for job in jobs:
-<<<<<<< HEAD
         submitter.submit(" && \n ".join(job), force_show=force_show, time=7, account=next(account))
 
     job_generator = run_multicore_semi_regularize_with_grid_search(save_dir=os.path.join(save_dir, "semi_multicore"),
@@ -466,6 +429,3 @@
     logger.info(f"logging {len(jobs)} jobs")
     for job in jobs:
         submitter.submit(" && \n ".join(job), force_show=force_show, time=7, account=next(account))
-=======
-        submitter.submit(" && \n ".join(job), force_show=force_show, time=4, account=next(account))
->>>>>>> 736d112c

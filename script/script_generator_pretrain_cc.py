--- conflicted
+++ resolved
@@ -322,13 +322,8 @@
     job_generator = run_pretrain_ft_with_grid_search(save_dir=os.path.join(save_dir, "pretrain"),
                                                      random_seeds=random_seeds, max_epoch=max_epoch,
                                                      num_batches=num_batches,
-<<<<<<< HEAD
                                                      data_name=data_name, mi_weights=(1,),
                                                      cc_weights=[0, 0.001, 0.01, 0.1],
-=======
-                                                     data_name=data_name, mi_weights=[0.1, 1],
-                                                     cc_weights=[0.1, 1, 2.5, 5],
->>>>>>> 139e33eb
                                                      consistency_weights=[0.01, 0.1, 0],
                                                      include_baseline=True,
                                                      paddings=[0], lamdas=[2.5],
@@ -338,19 +333,14 @@
                                                      num_clusters=20,
                                                      max_num=500,
                                                      kernel_size=5,
-<<<<<<< HEAD
-                                                     compact_weight=[0.0]
-=======
                                                      compact_weight=[0.0],
                                                      rr_weight=[0]
->>>>>>> 139e33eb
                                                      )
     jobs = list(job_generator)
     logger.info(f"logging {len(jobs)} jobs")
     for job in jobs:
         submitter.submit(" && \n ".join(job), force_show=force_show, time=6, account=next(account))
 
-<<<<<<< HEAD
     job_generator = run_semi_regularize_with_grid_search(save_dir=os.path.join(save_dir, "semi"),
                                                          random_seeds=random_seeds,
                                                          max_epoch=max_epoch, num_batches=num_batches,
@@ -366,99 +356,11 @@
                                                          num_clusters=[20],
                                                          max_num=500,
                                                          kernel_size=5,
-                                                         compact_weight=[0.0]
+                                                         compact_weight=[0.0],
+                                                         rr_weight=[0.1, 1]
                                                          )
+                                                     
     jobs = list(job_generator)
     logger.info(f"logging {len(jobs)} jobs")
     for job in jobs:
-        submitter.submit(" && \n ".join(job), force_show=force_show, time=4, account=next(account))
-
-    job_generator = run_multicore_semi_regularize_with_grid_search(save_dir=os.path.join(save_dir, "semi_multicore"),
-                                                                   random_seeds=random_seeds,
-                                                                   max_epoch=max_epoch, num_batches=num_batches,
-                                                                   data_name=data_name,
-                                                                   mi_weights=[0, 0.005, 0.01],
-                                                                   cc_weights=[0, 0.00001, 0.0001, ],
-                                                                   consistency_weights=[0, 0.8],
-                                                                   include_baseline=True,
-                                                                   paddings=[0], lamdas=[1.5, ],
-                                                                   powers=[0.75],
-                                                                   head_types=["linear", ],
-                                                                   num_subheads=[3],
-                                                                   multicore_multipliers=[1, 4],
-                                                                   max_num=1000,
-                                                                   kernel_size=5,
-                                                                   )
-    jobs = list(job_generator)
-    logger.info(f"logging {len(jobs)} jobs")
-    for job in jobs:
-        submitter.submit(" && \n ".join(job), force_show=force_show, time=6, account=next(account))
-=======
-    # use only rr
-    job_generator = run_pretrain_ft_with_grid_search(save_dir=os.path.join(save_dir, "pretrain"),
-                                                     random_seeds=random_seeds, max_epoch=max_epoch,
-                                                     num_batches=num_batches,
-                                                     data_name=data_name, mi_weights=[0],
-                                                     cc_weights=[0.1, 1, 2.5, 5],
-                                                     consistency_weights=[0.01, 0.1, 0],
-                                                     include_baseline=True,
-                                                     paddings=[0], lamdas=[2.5],
-                                                     powers=[0.75, ],
-                                                     head_types=["linear", ],
-                                                     num_subheads=2,
-                                                     num_clusters=15,
-                                                     max_num=500,
-                                                     kernel_size=5,
-                                                     compact_weight=[0.0],
-                                                     rr_weight=[0.1, 1]
-                                                     )
-    jobs = list(job_generator)
-    logger.info(f"logging {len(jobs)} jobs")
-    for job in jobs:
-        submitter.submit(" && \n ".join(job), force_show=force_show, time=6, account=next(account))
-    #
-    # job_generator = run_semi_regularize_with_grid_search(save_dir=os.path.join(save_dir, "semi"),
-    #                                                      random_seeds=random_seeds,
-    #                                                      max_epoch=max_epoch, num_batches=num_batches,
-    #                                                      data_name=data_name,
-    #                                                      mi_weights=[0, 0.01, 0.02, ],
-    #                                                      cc_weights=[0, 0.0001, 0.001, ],
-    #                                                      consistency_weights=[0, 0.5, ],
-    #                                                      include_baseline=True,
-    #                                                      paddings=[0], lamdas=[1.5],
-    #                                                      powers=[0.75],
-    #                                                      head_types=["linear", ],
-    #                                                      num_subheads=[3],
-    #                                                      num_clusters=[30],
-    #                                                      max_num=500,
-    #                                                      kernel_size=5,
-    #                                                      compact_weight=[0.0, 0.0001, 0.001, 0.01],
-    #                                                      rr_weight=[0, 1]
-    #                                                      )
-    # jobs = list(job_generator)
-    # logger.info(f"logging {len(jobs)} jobs")
-    # for job in jobs:
-    #     submitter.submit(" && \n ".join(job), force_show=force_show, time=6, account=next(account))
-    #
-    # job_generator = run_multicore_semi_regularize_with_grid_search(save_dir=os.path.join(save_dir, "semi_multicore"),
-    #                                                                random_seeds=random_seeds,
-    #                                                                max_epoch=max_epoch, num_batches=num_batches,
-    #                                                                data_name=data_name,
-    #                                                                mi_weights=[0, 0.005, 0.01],
-    #                                                                cc_weights=[0, 0.00001, 0.0001, ],
-    #                                                                consistency_weights=[0, 0.8],
-    #                                                                include_baseline=True,
-    #                                                                paddings=[0], lamdas=[1.5, ],
-    #                                                                powers=[0.75],
-    #                                                                head_types=["linear", ],
-    #                                                                num_subheads=[3],
-    #                                                                multicore_multipliers=[1, 4],
-    #                                                                max_num=1000,
-    #                                                                kernel_size=5,
-    #                                                                rr_weight=[0, 1]
-    #                                                                )
-    # jobs = list(job_generator)
-    # logger.info(f"logging {len(jobs)} jobs")
-    # for job in jobs:
-    #     submitter.submit(" && \n ".join(job), force_show=force_show, time=6, account=next(account))
->>>>>>> 139e33eb
+        submitter.submit(" && \n ".join(job), force_show=force_show, time=4, account=next(account))
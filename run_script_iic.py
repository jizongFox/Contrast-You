--- conflicted
+++ resolved
@@ -77,19 +77,12 @@
     f"PretrainEncoder.disable_contrastive=True PretrainDecoder.disable_contrastive=True  "
     f"PretrainEncoder.ctype=linear ",
     # iic encoder + decoder
-<<<<<<< HEAD
-    f"python -O main_contrast.py {common_opts} Trainer.save_dir={save_dir}/onlyIIC_encoder_decoder/linear_linear/padding_1_32   "
-    f"Trainer.train_encoder=True Trainer.train_decoder=True PretrainEncoder.iic_weight=1 PretrainDecoder.iic_weight=1 "
-    f"PretrainEncoder.disable_contrastive=True PretrainDecoder.disable_contrastive=True "
-    f"PretrainEncoder.ctype=linear PretrainDecoder.ctype=linear "
-    f"PretrainDecoder.padding=1 PretrainDecoder.patch_size=32 ",
-=======
+
     f"python -O main_contrast.py {common_opts} Trainer.save_dir={save_dir}/onlyIIC_encoder_decoder/linear_linear/padding_1_64   "
     f"Trainer.train_encoder=True Trainer.train_decoder=True PretrainEncoder.iic_weight=1 PretrainDecoder.iic_weight=1 "
     f"PretrainEncoder.disable_contrastive=True PretrainDecoder.disable_contrastive=True "
     f"PretrainEncoder.ctype=linear PretrainDecoder.ctype=linear "
     f"PretrainDecoder.padding=1 PretrainDecoder.patch_size=64 ",
->>>>>>> 100cbe1d
 
     f"python -O main_contrast.py {common_opts} Trainer.save_dir={save_dir}/onlyIIC_encoder_decoder/linear_linear/padding_1_512   "
     f"Trainer.train_encoder=True Trainer.train_decoder=True PretrainEncoder.iic_weight=1 PretrainDecoder.iic_weight=1 "
@@ -97,53 +90,7 @@
     f"PretrainEncoder.ctype=linear PretrainDecoder.ctype=linear "
     f"PretrainDecoder.padding=1 PretrainDecoder.patch_size=512 ",
 
-    # mix iic and contrastive
-<<<<<<< HEAD
-    # weight = 0.01
-    f"python -O main_contrast.py {common_opts} Trainer.save_dir={save_dir}/contrast_iic_0.01/padding_1_32 "
-    f" Trainer.train_encoder=True Trainer.train_decoder=False PretrainEncoder.iic_weight=0.01 "
-    f" PretrainEncoder.disable_contrastive=False PretrainDecoder.disable_contrastive=False "
-    f" PretrainDecoder.ptype=mlp PretrainEncoder.ptype=mlp "
-    f" PretrainEncoder.ctype=linear PretrainDecoder.ctype=linear "
-    f" PretrainDecoder.padding=1 PretrainDecoder.patch_size=32 ",
-
-    f"python -O main_contrast.py {common_opts} Trainer.save_dir={save_dir}/contrast_iic_0.01/padding_1_512 "
-    f" Trainer.train_encoder=True Trainer.train_decoder=False PretrainEncoder.iic_weight=0.01 "
-    f" PretrainEncoder.disable_contrastive=False PretrainDecoder.disable_contrastive=False "
-    f" PretrainDecoder.ptype=mlp PretrainEncoder.ptype=mlp "
-    f" PretrainEncoder.ctype=linear PretrainDecoder.ctype=linear "
-    f" PretrainDecoder.padding=1 PretrainDecoder.patch_size=512 ",
-    # weight = 0.1
-    f"python -O main_contrast.py {common_opts} Trainer.save_dir={save_dir}/contrast_iic_0.1/padding_1_32 "
-    f" Trainer.train_encoder=True Trainer.train_decoder=False PretrainEncoder.iic_weight=0.1 "
-    f" PretrainEncoder.disable_contrastive=False PretrainDecoder.disable_contrastive=False "
-    f" PretrainDecoder.ptype=mlp PretrainEncoder.ptype=mlp "
-    f" PretrainEncoder.ctype=linear PretrainDecoder.ctype=linear "
-    f" PretrainDecoder.padding=1 PretrainDecoder.patch_size=32 ",
-
-    f"python -O main_contrast.py {common_opts} Trainer.save_dir={save_dir}/contrast_iic_0.1/padding_1_512 "
-    f" Trainer.train_encoder=True Trainer.train_decoder=False PretrainEncoder.iic_weight=0.1 "
-    f" PretrainEncoder.disable_contrastive=False PretrainDecoder.disable_contrastive=False "
-    f" PretrainDecoder.ptype=mlp PretrainEncoder.ptype=mlp "
-    f" PretrainEncoder.ctype=linear PretrainDecoder.ctype=linear "
-    f" PretrainDecoder.padding=1 PretrainDecoder.patch_size=512 ",
-
-    # weight = 1
-    f"python -O main_contrast.py {common_opts} Trainer.save_dir={save_dir}/contrast_iic_1/padding_1_32 "
-    f" Trainer.train_encoder=True Trainer.train_decoder=False PretrainEncoder.iic_weight=1 "
-    f" PretrainEncoder.disable_contrastive=False PretrainDecoder.disable_contrastive=False "
-    f" PretrainDecoder.ptype=mlp PretrainEncoder.ptype=mlp "
-    f" PretrainEncoder.ctype=linear PretrainDecoder.ctype=linear "
-    f" PretrainDecoder.padding=1 PretrainDecoder.patch_size=32 ",
-
-    f"python -O main_contrast.py {common_opts} Trainer.save_dir={save_dir}/contrast_iic_1/padding_1_512 "
-    f" Trainer.train_encoder=True Trainer.train_decoder=False PretrainEncoder.iic_weight=1 "
-    f" PretrainEncoder.disable_contrastive=False PretrainDecoder.disable_contrastive=False "
-    f" PretrainDecoder.ptype=mlp PretrainEncoder.ptype=mlp "
-    f" PretrainEncoder.ctype=linear PretrainDecoder.ctype=linear "
-    f" PretrainDecoder.padding=1 PretrainDecoder.patch_size=512 ",
-=======
-
+   
     # weight = 0.0
     f"python -O main_contrast.py {common_opts} Trainer.save_dir={save_dir}/contrast_iic_0.0/enc "
     f" Trainer.train_encoder=True Trainer.train_decoder=False PretrainEncoder.iic_weight=0.0 "
@@ -285,8 +232,6 @@
     f" PretrainDecoder.ptype=mlp PretrainEncoder.ptype=mlp "
     f" PretrainEncoder.ctype=linear PretrainDecoder.ctype=linear "
     f" PretrainDecoder.padding=0 PretrainDecoder.patch_size=1024 ",
-
->>>>>>> 100cbe1d
 
 ]
 
@@ -300,23 +245,12 @@
     f" PretrainEncoder.iic_weight=0.0 PretrainDecoder.iic_weight=0.0 "
     f" PretrainEncoder.disable_contrastive=False PretrainDecoder.disable_contrastive=False "
     f" PretrainEncoder.ptype=mlp ",
-<<<<<<< HEAD
-
     f"python -O main_contrast.py {common_opts} Trainer.save_dir={save_dir}/onlyContrast_encoder/linear  "
     f" Trainer.train_encoder=True Trainer.train_decoder=False "
     f" PretrainEncoder.iic_weight=0.0 PretrainDecoder.iic_weight=0.0 "
     f" PretrainEncoder.disable_contrastive=False PretrainDecoder.disable_contrastive=False "
     f" PretrainEncoder.ptype=linear ",
 
-=======
-
-    f"python -O main_contrast.py {common_opts} Trainer.save_dir={save_dir}/onlyContrast_encoder/linear  "
-    f" Trainer.train_encoder=True Trainer.train_decoder=False "
-    f" PretrainEncoder.iic_weight=0.0 PretrainDecoder.iic_weight=0.0 "
-    f" PretrainEncoder.disable_contrastive=False PretrainDecoder.disable_contrastive=False "
-    f" PretrainEncoder.ptype=linear ",
-
->>>>>>> 100cbe1d
     f"python -O main_contrast.py {common_opts} Trainer.save_dir={save_dir}/onlyContrast_encoder_decoder/up_conv3/mlp_linear "
     f" Trainer.train_encoder=True Trainer.train_decoder=True "
     f" PretrainEncoder.iic_weight=0.0 PretrainDecoder.iic_weight=0.0 PretrainDecoder.extract_position=Up_conv3 "
